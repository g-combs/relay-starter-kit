{
  "name": "relay-starter-kit",
  "private": true,
  "description": "A quick way to get up and running with Relay",
  "repository": "facebook/relay-starter-kit",
  "version": "0.1.0",
  "scripts": {
    "start": "babel-node ./server.js",
    "update-schema": "babel-node ./scripts/updateSchema.js"
  },
  "dependencies": {
<<<<<<< HEAD
    "babel-core": "^6.7.7",
    "babel-loader": "6.2.4",
    "babel-polyfill": "6.7.4",
    "babel-preset-es2015": "6.6.0",
    "babel-preset-react": "6.5.0",
    "babel-preset-stage-0": "6.5.0",
    "babel-relay-plugin": "0.8.1",
    "classnames": "2.2.4",
    "express": "4.13.4",
    "express-graphql": "0.5.1",
    "graphql": "0.5.0",
    "graphql-relay": "0.4.1",
    "react": "15.0.1",
    "react-dom": "15.0.1",
    "react-relay": "0.8.1",
    "webpack": "1.13.0",
    "webpack-dev-server": "1.14.1"
  },
  "devDependencies": {
    "babel-cli": "6.7.7"
=======
    "babel-core": "6.9.0",
    "babel-loader": "6.2.4",
    "babel-polyfill": "6.9.0",
    "babel-preset-es2015": "6.9.0",
    "babel-preset-react": "6.5.0",
    "babel-preset-stage-0": "6.5.0",
    "babel-relay-plugin": "0.8.1",
    "chokidar": "1.5.1",
    "classnames": "2.2.5",
    "express": "4.13.4",
    "express-graphql": "0.5.1",
    "graphql": "0.5.0",
    "graphql-relay": "0.4.0",
    "react": "15.1.0",
    "react-dom": "15.1.0",
    "react-relay": "0.8.1",
    "require-clean": "0.1.3",
    "webpack": "1.13.1",
    "webpack-dev-server": "1.14.1"
  },
  "devDependencies": {
    "babel-cli": "6.9.0"
>>>>>>> 39100703
  }
}<|MERGE_RESOLUTION|>--- conflicted
+++ resolved
@@ -9,28 +9,6 @@
     "update-schema": "babel-node ./scripts/updateSchema.js"
   },
   "dependencies": {
-<<<<<<< HEAD
-    "babel-core": "^6.7.7",
-    "babel-loader": "6.2.4",
-    "babel-polyfill": "6.7.4",
-    "babel-preset-es2015": "6.6.0",
-    "babel-preset-react": "6.5.0",
-    "babel-preset-stage-0": "6.5.0",
-    "babel-relay-plugin": "0.8.1",
-    "classnames": "2.2.4",
-    "express": "4.13.4",
-    "express-graphql": "0.5.1",
-    "graphql": "0.5.0",
-    "graphql-relay": "0.4.1",
-    "react": "15.0.1",
-    "react-dom": "15.0.1",
-    "react-relay": "0.8.1",
-    "webpack": "1.13.0",
-    "webpack-dev-server": "1.14.1"
-  },
-  "devDependencies": {
-    "babel-cli": "6.7.7"
-=======
     "babel-core": "6.9.0",
     "babel-loader": "6.2.4",
     "babel-polyfill": "6.9.0",
@@ -53,6 +31,5 @@
   },
   "devDependencies": {
     "babel-cli": "6.9.0"
->>>>>>> 39100703
   }
 }